--- conflicted
+++ resolved
@@ -25,16 +25,24 @@
 
 ## How to get iDEA
 
-Install the latest stable version directly from PYPI:
+The quickest way to try out iDEA are the
+[iDEA demos](https://github.com/godby-group/idea-demos), which allow to run iDEA directly in the browser
+using live jupyter notebooks.
 
-    pip install --user idea-code
+In order to install iDEA locally, type:
+
+```bash
+pip install --user idea-code
+```
 
 For development, get the latest version from the git repository:
 
-    git clone https://github.com/godby-group/idea-public.git
-    cd idea-public
-    pip install --user -e .[doc] --no-build-isolation
-    idea-run
+```bash
+git clone https://github.com/godby-group/idea-public.git
+cd idea-public
+pip install --user -e .[doc] --no-build-isolation
+idea-run
+```
 
 ## Documentation
 
@@ -42,7 +50,6 @@
 explains the inner workings and theory behind iDEA, and includes pointers on
 [how to contribute](https://idea-code.readthedocs.io/en/latest/dev/add.html) to the development of iDEA.
 
-<<<<<<< HEAD
 ## Citing iDEA
 
 If you use iDEA, we would appreciate a reference to the iDEA code's home page, [https://www-users.york.ac.uk/~rwg3/idea.html](https://www-users.york.ac.uk/~rwg3/idea.html), and to one relevant publication from our group. You might consider:
@@ -51,11 +58,6 @@
 * For Hartree-Fock and hybrid calculations: [A.R. Elmaslmane, J. Wetherell, M.J.P. Hodgson, K.P. McKenna and R.W. Godby, Physical Review Materials **2** 040801(R) (Rapid Communications) (2018)](http://www-users.york.ac.uk/~rwg3/abst_81-110.html#Paper_97)
 * For the iDEA code's local-density approximations from finite systems: [M.T. Entwistle, M.J.P. Hodgson, J. Wetherell, B. Longstaff, J.D. Ramsden and R.W. Godby, Physical Review B **94** 205134 (2016)](http://www-users.york.ac.uk/~rwg3/abst_81-110.html#Paper_92)
 * For the iDEA code's local-density approximation from the 1D homogeneous electron gas: [M.T. Entwistle, M. Casula and R.W. Godby, Physical Review B **97** 235143 (2018)](http://www-users.york.ac.uk/~rwg3/abst_81-110.html#Paper_98)
-=======
-If you'd like to try out running iDEA, check out the 
-[iDEA demos](https://github.com/godby-group/idea-demos) which use live
-jupyter notebooks.
->>>>>>> d386a814
 
 ## License
 
