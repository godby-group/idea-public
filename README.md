--- conflicted
+++ resolved
@@ -41,14 +41,9 @@
 The [iDEA documentation](https://idea-code.readthedocs.io/en/latest/) is
 hosted on 'Read the Docs'.
 Besides explaining the inner workings and theory behind iDEA, it includes
-<<<<<<< HEAD
 examples based on jupyter notebooks and pointers on
 [how to contribute](https://idea-code.readthedocs.io/en/latest/dev/add.html) to the development of iDEA.
-=======
-examples based on jupyter notebooks and pointers on 
-[how to contribute](https://www.cmt.york.ac.uk/group_info/idea_html/dev/add.html) to the development of iDEA.
 
 ## License
 
-The iDEA code is released under the [MIT license](MIT)
->>>>>>> fbece58c
+The iDEA code is released under the [MIT license](MIT)