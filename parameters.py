### Library imports
from __future__ import division
from iDEA.input import InputSection, SystemSection
import numpy as np


### Run parameters
run = InputSection()
run.name = 'run_name'                #: Name to identify run. Note: Do not use spaces or any special characters (.~[]{}<>?/\)
run.time_dependence = False          #: whether to run time-dependent calculation
run.verbosity = 'default'            #: output verbosity ('low', 'default', 'high')
run.save = True                      #: whether to save results to disk when they are generated
run.module = 'iDEA'                  #: specify alternative folder (in this directory) containing modified iDEA module
run.NON = True                       #: Run Non-Interacting approximation
run.LDA = False                      #: Run LDA approximation
run.MLP = False                      #: Run MLP approximation
run.HF = False                       #: Run Hartree-Fock approximation
run.EXT = True                       #: Run Exact Many-Body calculation
run.HYB = False                      #: Run Hybrid (HF-LDA) calculation
run.MBPT = False                     #: Run Many-body pertubation theory
<<<<<<< HEAD
run.LAN = False                      #: Run Landauer approximation 

=======
run.LAN = False                      #: Run Landauer approximation
run.MET = False                      #: Run metrics calculation
>>>>>>> 716f7061

### System parameters
sys = SystemSection()
sys.NE = 2                           #: Number of electrons
sys.grid = 201                       #: Number of grid points (must be odd)
sys.stencil = 3                      #: Discretisation of 2nd derivative (3 or 5 or 7)
sys.xmax = 20.0                      #: Size of the system
sys.tmax = 1.0                       #: Total real time
sys.imax = 1001                      #: Number of real time iterations (NB: deltat = tmax/(imax-1))
sys.acon = 1.0                       #: Smoothing of the Coloumb interaction
sys.interaction_strength = 1.0       #: Scales the strength of the Coulomb interaction
sys.im = 0                           #: Use imaginary potentials (0: no, 1: yes)


def v_ext(x):
    """Initial external potential
    """
    return 0.5*0.25**2*x**2
sys.v_ext = v_ext

def v_pert(x):
    """Time-dependent perturbation potential

    Switched on at t=0.
    """
    y = -0.01*x
    if(sys.im == 1):
        return y + v_pert_im(x)
    return y
sys.v_pert = v_pert

def v_pert_im(x):
    """Imaginary perturbation potential

    Switched on at t=0.
    """
    strength = 1.0
    length_from_edge = 5.0
    I = sys.xmax - length_from_edge
    if(-sys.xmax < x and x < -I) or (sys.xmax > x and x > I):
        return -strength*1.0j
    return 0.0
sys.v_pert_im = v_pert_im


### Exact parameters
ext = InputSection()
ext.itol = 1e-12                     #: Tolerance of imaginary time propagation (Recommended: 1e-12)
ext.itol_solver = 1e-14              #: Tolerance of linear solver in imaginary time propagation (Recommended: 1e-14)
ext.rtol_solver = 1e-12              #: Tolerance of linear solver in real time propagation (Recommended: 1e-12)
ext.itmax = 2000.0                   #: Total imaginary time
ext.iimax = 1e5                      #: Imaginary time iterations
ext.ideltat = ext.itmax/ext.iimax    #: Imaginary time step (DERIVED)
ext.RE = False                       #: Reverse engineer many-body density
ext.OPT = False                      #: Calculate the external potential for the exact density
ext.excited_states = 0               #: Number of excited states to calculate (0: just calculate the ground-state)
ext.elf_gs = False                   #: Calculate ELF for the ground-state of the system
ext.elf_es = False                   #: Calculate ELF for the excited-states of the system
ext.elf_td = False                   #: Calculate ELF for the time-dependent part of the system
ext.psi_gs = False                   #: Save the reduced ground-state wavefunction to file
ext.psi_gs_exp = False               #: Save the expanded ground-state wavefunction to file
ext.psi_es = False                   #: Save the reduced excited-state wavefunctions to file
ext.initial_gspsi = 'qho'            #: Initial ground-state wavefunction ('qho' by default. 'non' can be selected. 
                                     #: 'hf', 'lda1', 'lda2', 'lda3', 'ldaheg' or 'ext' can be selected if the orbitals/wavefunction 
                                     #: are available. An ext wavefunction from another run can be used, but specify the run.name 
                                     #: instead e.g. 'run_name').
                                     #: WARNING: If no reliable starting guess can be provided e.g. wrong number of electrons per well,
                                     #: then choose 'qho' - this will ensure stable convergence to the true ground-state.)
ext.initial_espsi = 'qho'            #: Initial excited-state wavefunction ('qho' by default. 'ext' can be selected if the 
                                     #: wavefunctions are available. An ext wavefunction from another run can be used, but specify 
                                     #: the run.name instead e.g. 'run_name').
                                     #: WARNING: If no reliable starting guess can be provided e.g. wrong number of electrons per well,
                                     #: then choose 'qho' - this will ensure stable convergence to the true ground-state.)


### Non-interacting approximation parameters
non = InputSection()
non.rtol_solver = 1e-14              #: Tolerance of linear solver in real time propagation (Recommended: 1e-13)
non.save_eig = True                  #: Save eigenfunctions and eigenvalues of Hamiltonian
non.RE = False                       #: Reverse-engineer non-interacting density
non.OPT = False                      #: Calculate the external potential for the non-interacting density


### LDA parameters
lda = InputSection()
lda.NE = 'heg'                       #: Number of electrons used in construction of the LDA (1, 2, 3 or 'heg')
lda.scf_type = 'pulay'               #: how to perform scf (None, 'linear', 'pulay', 'cg')
lda.mix = 0.2                        #: Mixing parameter for linear & Pulay mixing (float in [0,1])
lda.pulay_order = 20                 #: length of history for Pulay mixing (max: lda.max_iter)
lda.pulay_preconditioner = None      #: preconditioner for pulay mixing (None, 'kerker', rpa')
lda.kerker_length = 0.5              #: length over which density fluctuations are screened (Kerker only)
lda.tol = 1e-12                      #: convergence tolerance in the density
lda.etol = 1e-12                     #: convergence tolerance in the energy
lda.max_iter = 10000                 #: Maximum number of self-consistency iterations
lda.save_eig = True                  #: Save eigenfunctions and eigenvalues of Hamiltonian
lda.OPT = False                      #: Calculate the external potential for the LDA density


### MLP parameters
mlp = InputSection()
mlp.f = 'e'                          #: f mixing parameter (if f='e' the weight is optimzed with the elf)
mlp.tol = 1e-12                      #: Self-consistent convergence tollerance
mlp.mix = 0.0                        #: Self-consistent mixing parameter (default 0, only use if doesn't converge)
mlp.reference_potential = 'non'      #: Choice of reference potential for mixing with the SOA
mlp.OPT = False                      #: Calculate the external potential for the MLP density


### HF parameters
hf = InputSection()
hf.fock = 1                          #: Include Fock term (0 = Hartree approximation, 1 = Hartree-Fock approximation)
hf.con = 1e-12                       #: Tolerance
hf.nu = 0.9                          #: Mixing term
hf.save_eig = True                   #: Save eigenfunctions and eigenvalues of Hamiltonian
hf.RE = False                        #: Reverse-engineer hf density
hf.OPT = False                       #: Calculate the external potential for the HF density


### HYB parameters
hyb = InputSection()
hyb.functionality = 'o'              #: Functionality of hybrid functionals: 'o' for optimal alpha, 'f' for fractional numbers of electrons, 'a' for single alpha run
hyb.of_array = (0.5,1.0,6)           #: If finding optimal alpa, this defines an array going from a->b in c steps whose energies are used for optimisation, If fractional run, this defines the numbers of electrons to calculate
hyb.alpha = 1.0                      #: If single alpha run, this defines the alpha
hyb.mix = 0.5                        #: Mixing parameter for linear  mixing (float in [0,1])
hyb.tol = 1e-12                      #: convergence tolerance in the density
hyb.max_iter = 10000                 #: Maximum number of self-consistency iterations
hyb.save_eig = True                  #: Save eigenfunctions and eigenvalues of Hamiltonian
hyb.OPT = False                      #: Calculate the external potential for the LDA density
hyb.RE = False                       #: Calculate the external potential for the LDA density


### MBPT parameters
mbpt = InputSection()
mbpt.h0 = 'non'                      #: starting hamiltonian: 'non','ha','hf','lda'
mbpt.tau_max = 40.0                  #: Maximum value of imaginary time
mbpt.tau_npt = 1001                  #: Number of imaginary time points
mbpt.norb = 35                       #: Number of orbitals to use
mbpt.flavour = 'GW'                  #: 'G0W0', 'GW0', 'GW'
mbpt.screening = 'dynamic'           #: Use 'dynamic' (frequency dependent) or 'static' (frequency independent) screening. (Note: must use static if running time-dependent calculation)
mbpt.hedin_shift = True              #: perform Hedin shift
mbpt.ssc = False                     #: Correct the self-screening error using our local vertex to the self-energy
mbpt.den_tol = 1e-06                 #: density tolerance of self-consistent algorithm
mbpt.max_iter = 100                  #: Maximum iterations of self-consistent algorithm
mbpt.save_full = []                  #: save space-time quantities (e.g. 'G0_iw', 'S1_it')
mbpt.save_diag = []                  #: save diaginal components of space-time quantities
mbpt.RE = False                      #: Reverse-engineer mbpt density
mbpt.OPT = False                     #: Calculate the external potential for the MBPT density


### LAN parameters
lan = InputSection()
lan.start = 'non'                    #: Ground-state Kohn-Sham potential to be perturbed


### RE parameters
re = InputSection()
re.save_eig = True                   #: Save Kohn-Sham eigenfunctions and eigenvalues of reverse-engineered potential
re.stencil = 5                       #: Discretisation of 1st derivative (5 or 7)
re.mu = 1.0                          #: 1st convergence parameter in the ground-state reverse-engineering algorithm
re.p = 0.05                          #: 2nd convergence parameter in the ground-state reverse-engineering algorithm
re.gs_density_tolerance = 1e-10      #: Tolerance of the error in the ground-state density
re.starting_guess = 'extre'          #: Starting guess of groud-state Vks (if not available will start with Vxt)
re.nu = 1.0                          #: 1st convergence parameter in the time-dependent reverse-engineering algorithm
re.a = 1.0e-6                        #: 2nd convergence parameter in the time-dependent reverse-engineering algorithm
re.rtol_solver = 1e-12               #: Tolerance of linear solver in real time propagation (Recommended: 1e-12)
re.td_density_tolerance = 1e-7       #: Tolerance of the error in the time-dependent density
re.cdensity_tolerance = 1e-7         #: Tolerance of the error in the current density
re.max_iterations = 10               #: Maximum number of iterations per time step to find the Kohn-Sham potential
re.damping = True                    #: Damping term used to filter out the noise in the time-dependent Kohn-Sham vector potential
re.filter_beta = 1.8                 #: 1st parameter in the damping term
re.filter_sigma = 20.0               #: 2nd parameter in the damping term


### OPT parameters
opt = InputSection()
opt.tol = 1e-4                       #: Tolerance of the error in the density
opt.mu = 1.0                         #: 1st convergence parameter
opt.p = 0.05                         #: 2nd convergence parameter

### Metrics parameters
met = InputSection()
met.type  = 'wavefunction'           #: Type of the metric to be calculated ("wavefunction" or "density")
met.r_name_1 = 'run_name'            #: Run name of the first system (from run.name)
met.r_type_1 = 'non'                 #: Run type of the first system (from name of data file: eg. gs_non)
met.r_name_2 = 'run_name'            #: Run name of the second system
met.r_type_2 = 'ext'                 #: Run type of the second system
met.exact_1 = False                  #: Whether the first system is exact (not KS)
met.exact_2 = True                   #: Whether the second system is exact (not KS)<|MERGE_RESOLUTION|>--- conflicted
+++ resolved
@@ -18,20 +18,16 @@
 run.EXT = True                       #: Run Exact Many-Body calculation
 run.HYB = False                      #: Run Hybrid (HF-LDA) calculation
 run.MBPT = False                     #: Run Many-body pertubation theory
-<<<<<<< HEAD
-run.LAN = False                      #: Run Landauer approximation 
-
-=======
 run.LAN = False                      #: Run Landauer approximation
 run.MET = False                      #: Run metrics calculation
->>>>>>> 716f7061
+
 
 ### System parameters
 sys = SystemSection()
 sys.NE = 2                           #: Number of electrons
 sys.grid = 201                       #: Number of grid points (must be odd)
 sys.stencil = 3                      #: Discretisation of 2nd derivative (3 or 5 or 7)
-sys.xmax = 20.0                      #: Size of the system
+sys.xmax = 10.0                      #: Size of the system
 sys.tmax = 1.0                       #: Total real time
 sys.imax = 1001                      #: Number of real time iterations (NB: deltat = tmax/(imax-1))
 sys.acon = 1.0                       #: Smoothing of the Coloumb interaction
@@ -42,7 +38,7 @@
 def v_ext(x):
     """Initial external potential
     """
-    return 0.5*0.25**2*x**2
+    return 0.5*(0.25**2)*(x**2)
 sys.v_ext = v_ext
 
 def v_pert(x):
@@ -85,7 +81,6 @@
 ext.elf_es = False                   #: Calculate ELF for the excited-states of the system
 ext.elf_td = False                   #: Calculate ELF for the time-dependent part of the system
 ext.psi_gs = False                   #: Save the reduced ground-state wavefunction to file
-ext.psi_gs_exp = False               #: Save the expanded ground-state wavefunction to file
 ext.psi_es = False                   #: Save the reduced excited-state wavefunctions to file
 ext.initial_gspsi = 'qho'            #: Initial ground-state wavefunction ('qho' by default. 'non' can be selected. 
                                      #: 'hf', 'lda1', 'lda2', 'lda3', 'ldaheg' or 'ext' can be selected if the orbitals/wavefunction 
@@ -144,8 +139,10 @@
 
 ### HYB parameters
 hyb = InputSection()
-hyb.functionality = 'o'              #: Functionality of hybrid functionals: 'o' for optimal alpha, 'f' for fractional numbers of electrons, 'a' for single alpha run
-hyb.of_array = (0.5,1.0,6)           #: If finding optimal alpa, this defines an array going from a->b in c steps whose energies are used for optimisation, If fractional run, this defines the numbers of electrons to calculate
+hyb.functionality = 'o'              #: Functionality of hybrid functionals: 'o' for optimal alpha, 'f' for fractional numbers of electrons,
+                                     #: 'a' for single alpha run
+hyb.of_array = (0.5,1.0,6)           #: If finding optimal alpa, this defines an array going from a->b in c steps whose energies are used for 
+                                     #: optimisation. If fractional run, this defines the numbers of electrons to calculate
 hyb.alpha = 1.0                      #: If single alpha run, this defines the alpha
 hyb.mix = 0.5                        #: Mixing parameter for linear  mixing (float in [0,1])
 hyb.tol = 1e-12                      #: convergence tolerance in the density
@@ -162,7 +159,8 @@
 mbpt.tau_npt = 1001                  #: Number of imaginary time points
 mbpt.norb = 35                       #: Number of orbitals to use
 mbpt.flavour = 'GW'                  #: 'G0W0', 'GW0', 'GW'
-mbpt.screening = 'dynamic'           #: Use 'dynamic' (frequency dependent) or 'static' (frequency independent) screening. (Note: must use static if running time-dependent calculation)
+mbpt.screening = 'dynamic'           #: Use 'dynamic' (frequency dependent) or 'static' (frequency independent) screening. 
+                                     #: (Note: must use static if running time-dependent calculation)
 mbpt.hedin_shift = True              #: perform Hedin shift
 mbpt.ssc = False                     #: Correct the self-screening error using our local vertex to the self-energy
 mbpt.den_tol = 1e-06                 #: density tolerance of self-consistent algorithm
@@ -203,6 +201,7 @@
 opt.mu = 1.0                         #: 1st convergence parameter
 opt.p = 0.05                         #: 2nd convergence parameter
 
+
 ### Metrics parameters
 met = InputSection()
 met.type  = 'wavefunction'           #: Type of the metric to be calculated ("wavefunction" or "density")
