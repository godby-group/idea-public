### Library imports
from __future__ import division
from iDEA.input import InputSection, SystemSection
import numpy as np


### Run parameters
run = InputSection()
run.name = 'run_name'                #: Name to identify run. Note: Do not use spaces or any special characters (.~[]{}<>?/\)
run.time_dependence = False          #: whether to run time-dependent calculation
run.verbosity = 'default'            #: output verbosity ('low', 'default', 'high')
run.save = True                      #: whether to save results to disk when they are generated
run.module = 'iDEA'                  #: specify alternative folder (in this directory) containing modified iDEA module
run.NON = True                       #: Run Non-Interacting approximation
run.LDA = False                      #: Run LDA approximation
run.MLP = False                      #: Run MLP approximation
run.HF = False                       #: Run Hartree-Fock approximation
run.EXT = True                       #: Run Exact Many-Body calculation
run.HYB = False                      #: Run Hybrid (HF-LDA) calculation
run.MBPT = False                     #: Run Many-body pertubation theory
run.LAN = False                      #: Run Landauer approximation
run.MET = False                      #: Run metrics calculation


### System parameters
sys = SystemSection()
sys.NE = 2                           #: Number of electrons
sys.grid = 201                       #: Number of grid points (must be odd)
sys.stencil = 3                      #: Discretisation of 2nd derivative (3 or 5 or 7)
sys.xmax = 10.0                      #: Size of the system
sys.tmax = 1.0                       #: Total real time
sys.imax = 1001                      #: Number of real time iterations (NB: deltat = tmax/(imax-1))
sys.acon = 1.0                       #: Smoothing of the Coloumb interaction
sys.interaction_strength = 1.0       #: Scales the strength of the Coulomb interaction
sys.im = 0                           #: Use imaginary potentials (0: no, 1: yes)


def v_ext(x):
    """Initial external potential
    """
    return 0.5*(0.25**2)*(x**2)
sys.v_ext = v_ext

def v_pert(x):
    """Time-dependent perturbation potential
    Switched on at t=0.
    """
    y = -0.01*x
    if(sys.im == 1):
        return y + v_pert_im(x)
    return y
sys.v_pert = v_pert

def v_pert_im(x):
    """Imaginary perturbation potential
    Switched on at t=0.
    """
    strength = 1.0
    length_from_edge = 5.0
    I = sys.xmax - length_from_edge
    if(-sys.xmax < x and x < -I) or (sys.xmax > x and x > I):
        return -strength*1.0j
    return 0.0
sys.v_pert_im = v_pert_im


### Exact parameters
ext = InputSection()
ext.itol = 1e-12                     #: Tolerance of imaginary time propagation (Recommended: 1e-12)
ext.itol_solver = 1e-14              #: Tolerance of linear solver in imaginary time propagation (Recommended: 1e-14)
ext.rtol_solver = 1e-12              #: Tolerance of linear solver in real time propagation (Recommended: 1e-12)
ext.itmax = 2000.0                   #: Total imaginary time
ext.iimax = 1e5                      #: Imaginary time iterations
ext.ideltat = ext.itmax/ext.iimax    #: Imaginary time step (DERIVED)
ext.RE = False                       #: Reverse-engineer ext density to give DFT xc potential
ext.OPT = False                      #: Calculate the external potential for the exact density
<<<<<<< HEAD
ext.HFKS = False                     #: Reverse-engineer ext density to give HFKS c potential
ext.excited_states = 0               #: Number of excited states to calculate (0: just calculate the ground-state)
=======
ext.excited_states = 0               #: Number of 2 or 3 electron excited-states to calculate (0: just calculate the ground-state)
>>>>>>> de53572d
ext.elf_gs = False                   #: Calculate ELF for the ground-state of the system
ext.elf_es = False                   #: Calculate ELF for the excited-states of the system
ext.elf_td = False                   #: Calculate ELF for the time-dependent part of the system
ext.psi_gs = False                   #: Save the reduced 2 or 3 electron ground-state wavefunction to file
ext.psi_es = False                   #: Save the reduced 2 or 3 electron  excited-state wavefunctions to file
ext.initial_gspsi = 'qho'            #: Initial 2 or 3 electron ground-state wavefunction ('qho' by default. 'non' can be selected.
                                     #: 'hf', 'lda1', 'lda2', 'lda3', 'ldaheg' or 'ext' can be selected if the orbitals/wavefunction
                                     #: are available. An ext wavefunction from another run can be used, but specify the run.name
                                     #: instead e.g. 'run_name').
                                     #: WARNING: If no reliable starting guess can be provided e.g. wrong number of electrons per well,
                                     #: then choose 'qho' - this will ensure stable convergence to the true ground-state.)
ext.initial_espsi = 'qho'            #: Initial 2 or 3 electron excited-state wavefunction ('qho' by default. 'ext' can be selected if the
                                     #: wavefunctions are available. An ext wavefunction from another run can be used, but specify
                                     #: the run.name instead e.g. 'run_name').
                                     #: WARNING: If no reliable starting guess can be provided e.g. wrong number of electrons per well,
                                     #: then choose 'qho' - this will ensure stable convergence to the true ground-state.)


### Non-interacting approximation parameters
non = InputSection()
non.rtol_solver = 1e-14              #: Tolerance of linear solver in real time propagation (Recommended: 1e-13)
non.save_eig = True                  #: Save eigenfunctions and eigenvalues of Hamiltonian
non.RE = False                       #: Reverse-engineer non-interacting density
non.OPT = False                      #: Calculate the external potential for the non-interacting density
non.HFKS = False                     #: Reverse-engineer non density to give HFKS c potential


### LDA parameters
lda = InputSection()
lda.NE = 'heg'                       #: Number of electrons used in construction of the LDA (1, 2, 3 or 'heg')
lda.scf_type = 'pulay'               #: how to perform scf (None, 'linear', 'pulay', 'cg')
lda.mix = 0.2                        #: Mixing parameter for linear & Pulay mixing (float in [0,1])
lda.pulay_order = 20                 #: length of history for Pulay mixing (max: lda.max_iter)
lda.pulay_preconditioner = None      #: preconditioner for pulay mixing (None, 'kerker', rpa')
lda.kerker_length = 0.5              #: length over which density fluctuations are screened (Kerker only)
lda.tol = 1e-12                      #: convergence tolerance in the density
lda.etol = 1e-12                     #: convergence tolerance in the energy
lda.max_iter = 10000                 #: Maximum number of self-consistency iterations
lda.save_eig = True                  #: Save eigenfunctions and eigenvalues of Hamiltonian
lda.OPT = False                      #: Calculate the external potential for the LDA density
lda.HFKS = False                     #: Reverse-engineer lda density to give HFKS c potential


### MLP parameters
mlp = InputSection()
mlp.f = 'e'                          #: f mixing parameter (if f='e' the weight is optimzed with the elf)
mlp.tol = 1e-12                      #: Self-consistent convergence tollerance
mlp.mix = 1.0                        #: Self-consistent mixing parameter
mlp.reference_potential = 'lda'      #: Choice of reference potential for mixing with the SOA
mlp.tdf = 0                          #: Time-dependent bahviour of f (if tdf = 'a' f is adiabatic, default is statis f)
mlp.TDKS = False                     #: Save the time-dependent KS potential
mlp.OPT = False                      #: Calculate the external potential for the MLP density
mlp.HFKS = False                     #: Reverse-engineer mlp density to give HFKS c potential


### HF parameters
hf = InputSection()
hf.fock = 1                          #: Include Fock term (0 = Hartree approximation, 1 = Hartree-Fock approximation)
hf.con = 1e-12                       #: Tolerance
hf.nu = 0.9                          #: Mixing term
hf.save_eig = True                   #: Save eigenfunctions and eigenvalues of Hamiltonian
hf.RE = False                        #: Reverse-engineer hf density
hf.OPT = False                       #: Calculate the external potential for the HF density
hf.HFKS = False                      #: Reverse-engineer hf density to give HFKS c potential


### HYB parameters
hyb = InputSection()
hyb.seperate = False                 #: seperate Vx and Vc in the hybrid (False: a*F + (1-a)Vxc, True: a*F + (1-a)Vx + Vc)
hyb.functionality = 'o'              #: Functionality of hybrid functionals: 'o' for optimal alpha, 'f' for fractional numbers of electrons,
                                     #: 'a' for single alpha run
hyb.of_array = (0.5,1.0,6)           #: If finding optimal alpa, this defines an array going from a->b in c steps whose energies are used for
                                     #: optimisation. If fractional run, this defines the numbers of electrons to calculate
hyb.alpha = 1.0                      #: If single alpha run, this defines the alpha
hyb.mix = 0.5                        #: Mixing parameter for linear  mixing (float in [0,1])
hyb.tol = 1e-12                      #: convergence tolerance in the density
hyb.max_iter = 10000                 #: Maximum number of self-consistency iterations
hyb.save_eig = True                  #: Save eigenfunctions and eigenvalues of Hamiltonian
hyb.RE = False                       #: Calculate the external potential for the HYB density
hyb.OPT = False                      #: Calculate the external potential for the LDA density
hyb.HFKS = False                     #: Reverse-engineer hyb density to give HFKS c potential


### MBPT parameters
mbpt = InputSection()
mbpt.screening = 'zero'              #: Approximation to P ('zero'=Hartree-Fock, 'static'=static RPA, 'dynamic'=dynamic RPA)
mbpt.flavour = 'G0W0'                #: Approximation to Sigma ('G0W0', 'GW0', 'GW')
mbpt.h0 = 'non'                      #: starting hamiltonian: 'non','ha','hf','lda'
mbpt.tau_max = 40.0                  #: Maximum value of imaginary time
mbpt.tau_npt = 2001                  #: Number of imaginary time points
mbpt.norb = 35                       #: Number of orbitals to use
mbpt.hedin_shift = True              #: perform Hedin shift
mbpt.ssc = False                     #: Correct the self-screening error using our local vertex to the self-energy
mbpt.den_tol = 1e-06                 #: density tolerance of self-consistent algorithm
mbpt.max_iter = 100                  #: Maximum iterations of self-consistent algorithm
mbpt.save_full = []                  #: save space-time quantities (e.g. 'G0_iw', 'S1_it')
mbpt.save_zero = ['G_it','P_iw','W_iw','Sx_iw','Sxc_iw'] #: save space-time quantities (e.g. 'G0_iw', 'S1_it') at iw/it=0
mbpt.save_diag = []                  #: save diaginal components of space-time quantities
mbpt.RE = False                      #: Reverse-engineer mbpt density to give DFT xc potential
mbpt.OPT = False                     #: Calculate the external potential for the MBPT density
mbpt.HFKS = False                    #: Reverse-engineer mbpt density to give HFKS c potential


### LAN parameters
lan = InputSection()
lan.start = 'non'                    #: Ground-state Kohn-Sham potential to be perturbed


### RE parameters
re = InputSection()
re.save_eig = True                   #: Save Kohn-Sham eigenfunctions and eigenvalues of reverse-engineered potential
re.stencil = 5                       #: Discretisation of 1st derivative (5 or 7)
re.mu = 1.0                          #: 1st convergence parameter in the ground-state reverse-engineering algorithm
re.p = 0.05                          #: 2nd convergence parameter in the ground-state reverse-engineering algorithm
re.gs_density_tolerance = 1e-10      #: Tolerance of the error in the ground-state density
re.starting_guess = 'extre'          #: Starting guess of groud-state Vks (if not available will start with Vxt)
re.nu = 1.0                          #: 1st convergence parameter in the time-dependent reverse-engineering algorithm
re.a = 1.0e-6                        #: 2nd convergence parameter in the time-dependent reverse-engineering algorithm
re.rtol_solver = 1e-12               #: Tolerance of linear solver in real time propagation (Recommended: 1e-12)
re.td_density_tolerance = 1e-7       #: Tolerance of the error in the time-dependent density
re.cdensity_tolerance = 1e-7         #: Tolerance of the error in the current density
re.max_iterations = 10               #: Maximum number of iterations per time step to find the Kohn-Sham potential
re.damping = True                    #: Damping term used to filter out the noise in the time-dependent Kohn-Sham vector potential
re.filter_beta = 1.8                 #: 1st parameter in the damping term
re.filter_sigma = 20.0               #: 2nd parameter in the damping term


### OPT parameters
opt = InputSection()
opt.tol = 1e-4                       #: Tolerance of the error in the density
opt.mu = 1.0                         #: 1st convergence parameter
opt.p = 0.05                         #: 2nd convergence parameter

### RE parameters
hfks = InputSection()
hfks.mu = 1.0                        #: 1st convergence parameter in the ground-state reverse-engineering algorithm
hfks.p = 0.05                        #: 2nd convergence parameter in the ground-state reverse-engineering algorithm
hfks.con = 1e-10                     #: Tolerance of the error in the ground-state density

### Metrics parameters
met = InputSection()
met.type  = 'wavefunction'           #: Type of the metric to be calculated ("wavefunction" or "density")
met.r_name_1 = 'run_name'            #: Run name of the first system (from run.name)
met.r_type_1 = 'non'                 #: Run type of the first system (from name of data file: eg. gs_non)
met.r_name_2 = 'run_name'            #: Run name of the second system
met.r_type_2 = 'ext'                 #: Run type of the second system
met.exact_1 = False                  #: Whether the first system is exact (not KS)
met.exact_2 = True                   #: Whether the second system is exact (not KS)<|MERGE_RESOLUTION|>--- conflicted
+++ resolved
@@ -74,12 +74,8 @@
 ext.ideltat = ext.itmax/ext.iimax    #: Imaginary time step (DERIVED)
 ext.RE = False                       #: Reverse-engineer ext density to give DFT xc potential
 ext.OPT = False                      #: Calculate the external potential for the exact density
-<<<<<<< HEAD
 ext.HFKS = False                     #: Reverse-engineer ext density to give HFKS c potential
 ext.excited_states = 0               #: Number of excited states to calculate (0: just calculate the ground-state)
-=======
-ext.excited_states = 0               #: Number of 2 or 3 electron excited-states to calculate (0: just calculate the ground-state)
->>>>>>> de53572d
 ext.elf_gs = False                   #: Calculate ELF for the ground-state of the system
 ext.elf_es = False                   #: Calculate ELF for the excited-states of the system
 ext.elf_td = False                   #: Calculate ELF for the time-dependent part of the system
