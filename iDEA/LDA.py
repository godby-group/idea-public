--- conflicted
+++ resolved
@@ -348,12 +348,8 @@
     else:
         return E_xc_LDA
 
-<<<<<<< HEAD
-
-def VXC(pm, Den): 
-=======
+
 def VXC(pm, Den, seperate=False):
->>>>>>> 1f27e3f8
     r"""Finite/HEG LDA approximation for the exchange-correlation potential
 
     parameters
@@ -577,12 +573,7 @@
         if i > 0:
             CNLHS[i,i-1] = -0.5j*pm.sys.deltat*(0.5/pm.space.delta**2)
     return CNLHS
-<<<<<<< HEAD
-       
-=======
-
-
->>>>>>> 1f27e3f8
+
 
 # Main function
 def main(parameters):
