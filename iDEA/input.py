""" Stores input parameters for iDEA calculations.
"""
from __future__ import print_function
import numpy as np
import importlib
import os
import sys
import copy

import results as rs


class SpaceGrid():
   """Stores basic real space arrays 

   These arrays should be helpful in many types of iDEA calculations.
   Storing them in the Input object avoids having to recompute them
   and reduces code duplication.
   """

   def __init__(self, pm):
       self.npt = pm.sys.grid
       self.delta = pm.sys.deltax
       self.grid = np.linspace(-pm.sys.xmax, pm.sys.xmax, pm.sys.grid)

       self.v_ext = np.zeros(self.npt, dtype=np.float)
       for i in range(self.npt):
           self.v_ext[i] = pm.sys.v_ext(self.grid[i])

       self.v_int = np.zeros((pm.sys.grid,pm.sys.grid),dtype='float')
       for i in xrange(pm.sys.grid):
          for k in xrange(pm.sys.grid):
             self.v_int[i,k] = 1.0/(abs(self.grid[i]-self.grid[k])+pm.sys.acon)

       stencil = pm.sys.stencil
       if stencil == 3:
           self.second_derivative = np.array([1,-2,1], dtype=np.float) / self.delta**2
           self.second_derivative_indices = [-1,0,1]
           self.second_derivative_band = np.array([-2,1], dtype=np.float) / self.delta**2
       elif stencil == 5:
           self.second_derivative = 1.0/16 * np.array([-1,16,-30,16,-1], dtype=np.float) / self.delta**2
           self.second_derivative_indices = [-2,-1,0,1,2]
           self.second_derivative_band = 1.0/16 * np.array([-30,16,-1], dtype=np.float) / self.delta**2
       else:
           raise ValueError("sys.stencil = {} not implemented. Please select 3 or 5.".format(stencil))



   def __str__(self):
       """Print variables of section and their values"""
       s = ""
       v = vars(self)
       for key,value in v.iteritems():
           s += input_string(key, value)
       return s

def input_string(key,value):
    """Prints a line of the input file"""
    if isinstance(value, basestring):
        s = "{} = '{}'\n".format(key, value)
    else:
        s = "{} = {}\n".format(key, value)
    return s


class InputSection():
   """Generic section of input file"""

   def __str__(self):
       """Print variables of section and their values"""
       s = ""
       v = vars(self)
       for key,value in v.iteritems():
           s += input_string(key, value)
       return s


class SystemSection(InputSection):
    """System section of input file

    Includes some derived quantities.
    """

    @property
    def deltax(self):
        """Spacing of real space grid"""
        return 2.0*self.xmax/(self.grid-1)

    @property
    def deltat(self):
        """Spacing of temporal grid"""
        return 1.0*self.tmax/(self.imax)

    @property
    def grid_points(self):
        """Real space grid"""
        return np.linspace(-self.xmax,self.xmax,self.grid)


class Input(object):
    """Stores variables of input parameters file

    Includes automatic generation of dependent variables,
    checking of input parameters, printing back to file and more.
    """

    priority_dict = {
      'low': 2,
      'default': 1,
      'high': 0}

    def __init__(self):
        """Sets default values of some properties."""
        self.filename = ''
        self.log = ''

        ### Run parameters
        self.run = InputSection()
        run = self.run
        run.name = 'run_name'                #: Name to identify run. Note: Do not use spaces or any special characters (.~[]{}<>?/\) 
        run.time_dependence = False          #: whether to run time-dependent calculation
        run.verbosity = 'default'            #: output verbosity ('low', 'default', 'high')
        run.save = True                      #: whether to save results to disk when they are generated
        run.module = 'iDEA'                  #: specify alternative folder (in this directory) containing modified iDEA module  
        run.EXT = False                      #: Run Exact Many-Body calculation
        run.NON = False                      #: Run Non-Interacting approximation
        run.LDA = False                      #: Run LDA approximation
        run.MLP = False                      #: Run MLP approximation
        run.HF = False                       #: Run Hartree-Fock approximation
        run.MBPT = False                     #: Run Many-body pertubation theory
        run.LAN = False                      #: Run Landauer approximation 

        ### System parameters
        self.sys = SystemSection()
        sys = self.sys
        sys.NE = 2                           #: Number of electrons
        sys.grid = 201                       #: Number of grid points (must be odd)
<<<<<<< HEAD
        sys.stencil = 3                      #: Stencil for Hamiltonian matrix (must be 3, 5 or 7)
=======
        sys.stencil = 3                      #: discretisation of 2nd derivative (3 or 5). 
>>>>>>> 5c0332a1
        sys.xmax = 10.0                      #: Size of the system
        sys.tmax = 1.0                       #: Total real time
        sys.imax = 1000                      #: Number of real time iterations
        sys.acon = 1.0                       #: Smoothing of the Coloumb interaction
        sys.interaction_strength = 1         #: Scales the strength of the Coulomb interaction
        sys.im = 0                           #: Use imaginary potentials
        
        def v_ext(x):
            """Initial external potential
            """
            return 0.5*(0.25**2)*(x**2)
        sys.v_ext = v_ext
        #sys.v_ext = lambda x: 0.5*(0.25**2)*(x**2)
        
        def v_pert(x): 
            """Time-dependent perturbation potential
        
            Switched on at t=0.
            """
            y = -0.01*x
            if(sys.im == 1):
                return y + v_pert_im(x)
            return y
        sys.v_pert = v_pert
        #sys.v_pert = lambda x: 0.5*(0.25**2)*(x**2)
        
        def v_pert_im(x):                                        
            """Imaginary perturbation potential
            
            Switched on at t=0.
            """
            strength = 1.0                                      
            length_from_edge = 5.0                              
            I = sys.xmax - length_from_edge                         
            if(-sys.xmax < x and x < -I) or (sys.xmax > x and x > I):   
                return -strength*1.0j                           
            return 0.0 
        sys.v_pert_im = v_pert_im                                          
        
        
        ### Exact parameters
        self.ext = InputSection()
        ext = self.ext
        ext.par = 0                       #: Use parallelised solver and multiplication (0: serial, 1: parallel) Note: Recommend using parallel for large runs
        ext.itol = 1e-12                     #: Tolerance of imaginary time propagation (Recommended: 1e-14)
        ext.itol_solver = 1e-12              #: Tolerance of linear solver in imaginary time propagation (Recommended: 1e-13)
        ext.rtol_solver = 1e-12              #: Tolerance of linear solver in real time propagation (Recommended: 1e-13)
        ext.itmax = 2000.0                   #: Total imaginary time
        ext.iimax = 1e5                      #: Imaginary time iterations
        ext.ideltat = ext.itmax/ext.iimax    #: Imaginary time step (DERIVED)
        ext.RE = False                       #: Reverse engineer many-body density
        ext.OPT = False                      #: Calculate the external potential for the exact density
        ext.excited_states = 0               #: Number of excited states to calculate (0: just calculate the ground-state)
        ext.elf_gs = False                   #: Calculate ELF for the ground-state of the system
        ext.elf_es = False                   #: Calculate ELF for the excited-states of the system
        ext.elf_td = False                   #: Calculate ELF for the time-dependent part of the system
        ext.psi_gs = False                   #: Save the reduced ground-state wavefunction to file
        ext.psi_es = False                   #: Save the reduced excited-state wavefunctions to file
        

        ### Non-interacting approximation parameters
        self.non = InputSection()
        non = self.non
        non.rtol_solver = 1e-14              #: Tolerance of linear solver in real time propagation (Recommended: 1e-13)
        non.save_eig = False                 #: save eigenfunctions and eigenvalues of Hamiltonian
        non.RE = False                       #: Reverse engineer non-interacting density
        non.OPT = False                      #: Calculate the external potential for the non-interacting density
        

        ### LDA parameters
        self.lda = InputSection()
        lda = self.lda
        lda.NE = 2                           #: Number of electrons used in construction of the LDA
        lda.scf_type = 'linear'              #: None, 'linear', 'pulay' or 'cg'
        lda.pulay_order = 20                 #: history of steps for pulay
        lda.pulay_preconditioner = None      #: None, 'kerker' or 'rpa'
        lda.mix = 1.0                        #: linear mixing parameter
        lda.kerker_length = 2.1              #: Kerker screening length
        lda.tol = 1e-12                      #: density tolerance of self consistent cycle
        lda.etol = 1e-14                     #: total energy tolerance of self consistent cycle
        lda.max_iter = 1000                  #: Maximum number of iterations in LDA self-consistency
        lda.save_eig = False                 #: save eigenfunctions and eigenvalues of Hamiltonian
        lda.OPT = False                      #: Calculate the external potential for the LDA density 
        

        ### MLP parameters
        self.mlp = InputSection()
        mlp = self.mlp
        mlp.f = 'e'                          #: f mixing parameter (if f='e' the weight is optimzed with the elf)
        mlp.tol = 1e-12                      #: Self-consistent convergence tollerance
        mlp.mix = 0.0                        #: Self-consistent mixing parameter (default 0, only use if doesn't converge)
        mlp.reference_potential = 'non'      #: Choice of reference potential for mixing with the SOA
        mlp.OPT = False                      #: Calculate the external potential for the MLP density

        
        ### HF parameters
        self.hf = InputSection()
        hf = self.hf
        hf.fock = 1                          #: Include Fock term (0 = Hartree approximation, 1 = Hartree-Fock approximation)
        hf.con = 1e-12                       #: Tolerance
        hf.nu = 0.9                          #: Mixing term
        hf.save_eig = False                  #: save eigenfunctions and eigenvalues of Hamiltonian
        hf.RE = False                        #: Reverse-engineer hf density
        hf.OPT = False                       #: Calculate the external potential for the HF density

        
        ### MBPT parameters
        self.mbpt = InputSection()
        mbpt = self.mbpt
        mbpt.h0 = 'non'                      #: starting hamiltonian: 'non','ha','hf','lda'
        mbpt.tau_max = 40.0                  #: Maximum value of imaginary time
        mbpt.tau_npt = 800                   #: Number of imaginary time points (must be even)
        mbpt.norb = 25                       #: Number of orbitals to use
        mbpt.flavour = 'G0W0'                #: 'G0W0', 'GW', 'G0W', 'GW0'
        mbpt.den_tol = 1e-12                 #: density tolerance of self-consistent algorithm
        mbpt.max_iter = 100                  #: Maximum number of self-consistent algorithm
        mbpt.save_diag = ['sigma0_iw']       #: whether to save diagonal components of all space-time quantities
        mbpt.save_full = []                  #: which space-time quantities to save fully
        mbpt.w = 'dynamical'                 #: whether to compute 'full' or 'dynamical' W
        mbpt.hedin_shift = True              #: whether to perform Hedin shift
        mbpt.RE = False                      #: Reverse-engineer mbpt density
        mbpt.OPT = False                     #: Calculate the external potential for the MBPT density
        

        ### LAN parameters
        self.lan = InputSection()
        lan = self.lan
        lan.start = 'non'                    #: Ground-state Kohn-Sham potential to be perturbed


        ### RE parameters
        self.re = InputSection()
        re = self.re
        re.save_eig = True                   #: save Kohn-Sham eigenfunctions and eigenvalues of reverse-engineered potential


        ### OPT parameters
        self.opt = InputSection()
        opt = self.opt
        opt.tol = 1e-3                       #: Tolerance of the error in the density  
        opt.mu = 1.0                         #: 1st convergence parameter
        opt.p = 0.05                         #: 2nd convergence parameter


    def check(self):
        """Checks validity of input parameters."""
        pm = self
        if pm.run.time_dependence == True:
            if pm.run.HF == True:
                self.sprint('HF: Warning - time-dependence not implemented!')
            if pm.run.MBPT == True:
                self.sprint('MBPT: Warning - time-dependence not implemented!')

        if pm.run.MBPT == True:
            if pm.mbpt.norb < pm.sys.NE:
                self.sprint('MBPT: Warning - using {} orbitals for {} electrons'\
                        .format(pm.mbpt.norb, pm.sys.NE))

        if pm.lda.scf_type not in [None, 'pulay', 'linear', 'cg', 'mixh']:
            raise ValueError("lda.scf_type must be None, 'linear', 'pulay' or 'cg'")

        if pm.lda.pulay_preconditioner not in [None, 'kerker', 'rpa']:
            raise ValueError("lda.pulay_preconditioner must be None, 'kerker' or 'rpa'")


    def __str__(self):
        """Prints different sections in input file"""
        s = ""
        v = vars(self)
        for key, value in v.iteritems():
            if isinstance(value, InputSection):
                s += "### {} section\n".format(key)
                s += str(value)
                s += "\n"
            else:
                s += input_string(key,value)
        return s

    def sprint(self, string, priority=1, newline=True):
        """Customized print function

        Prints to screen and appends to log.

        parameters
        ----------
        string : string
            string to be printed
        priority: int
            priority of message, possible values are
            0: debug
            1: normal
            2: important
        newline : bool
            If False, overwrite the last line
        """
        verbosity = self.run.verbosity
        self.log += string + '\n'
        if priority >= self.priority_dict[verbosity]:
            if newline:
                print(string)
            else:
                #print(string, end='\r')
                sys.stdout.write('\033[K')
                sys.stdout.flush()
                sys.stdout.write('\r' + string)
                sys.stdout.flush()

    @classmethod
    def from_python_file(cls,filename):
        """Create Input from Python script."""
        tmp = Input()
        tmp.read_from_python_file(filename)
        return tmp

    def read_from_python_file(self,filename):
        """Update Input from Python script."""
        if not os.path.isfile(filename):
            raise IOError("Could not find file {}".format(filename))

        module, ext = os.path.splitext(filename)
        if ext != ".py":
            raise IOError("File {} does not have .py extension.".format(filename))

        # import module into object
        pm = importlib.import_module(module)

        # Replace default member variables with those from parameters file.
        # The following recursive approach is adapted from 
	# See http://stackoverflow.com/questions/3232943/update-value-of-a-nested-dictionary-of-varying-depth
	def update(d, u, l=1):
	    for k, v in u.iteritems():
                # We need to step into InputSection objects, as those may have varying
                # numbers of parameters defined.
		if isinstance(v, InputSection):
		    r = update(d.get(k, {}).__dict__, v.__dict__, l+1)
		    d[k].__dict__ = r
		    #d[k] = r
                # We only want to copy contents of the input sections
                # No need to copy any of the builtin attributes added
                elif l > 1:
		    d[k] = u[k]
	    return d 

	self.__dict__ = update(self.__dict__, pm.__dict__)

        self.filename = filename

    ##########################################
    #######   Here add derived parameters ####
    ##########################################

    @property
    def output_dir(self):
        """Returns full path to output directory
        """
        return 'outputs/{}'.format(self.run.name)


    ##########################################
    #######  Running the input file       ####
    ##########################################

    def make_dirs(self):
        """Set up ouput directory structure"""
        import os
        import shutil
        import errno
        pm = self

        def mkdir_p(path):
            try:
                os.makedirs(path)
            except OSError as exc:
                if exc.errno == errno.EEXIST and os.path.isdir(path):
                    pass
                else: raise

        #version = 'ver' + str(pm.run.code_version)

        output_dirs = ['data', 'raw', 'plots', 'animations']
        for d in output_dirs:
            path = '{}/{}'.format(pm.output_dir,d)
            mkdir_p(path)
            setattr(pm,d,path)

        # Copy parameters file to output folder, if there is one
        if os.path.isfile(pm.filename):
            shutil.copy2(pm.filename,pm.output_dir)
          
        # Copy ViDEO file to output folder
        vfile = 'scripts/ViDEO.py'
        if os.path.isfile(vfile):
			   # Note: this doesn't work, when using iDEA as a system module
            shutil.copy2('scripts/ViDEO.py',pm.output_dir)
        else:
            pass
            # No longer needed as ViDEO.py is in scrips directory and can be added to PATH
            #s  = "Warning: Unable to copy ViDEO.py since running iDEA as python module."
            #s += " Simply add the scripts folder to your PATH variable to use ViDEO.py anywhere"
            #pm.sprint(s,1)
        

    def setup_space(self):
        """Prepares for performing calculations
        
        precomputes quantities on grids, etc.
        """
	self.space = SpaceGrid(self)


    def execute(self):
        """Run this job"""
        pm = self

        pm.check()
        pm.setup_space()

        if pm.run.save:
            pm.make_dirs()
        self.results = rs.Results()

        # Draw splash to screen
        import splash
        splash.draw(pm)
        pm.sprint('run name: ' + str(pm.run.name),1)

        results = pm.results
        # Execute required jobs
        if(pm.sys.NE == 1):
           if(pm.run.EXT == True):
              import EXT1
              results.add(EXT1.main(pm), name='ext')
           if(pm.ext.RE == True):
              import RE
              results.add(RE.main(pm,'ext'), name='extre')
           if(pm.ext.OPT == True):
              import OPT
              results.add(OPT.main(pm,'ext'), name='extopt')
        elif(pm.sys.NE == 2):
           if(pm.run.EXT == True):
              import EXT2
              results.add(EXT2.main(pm), name='ext')
           if(pm.ext.RE == True):
              import RE
              results.add(RE.main(pm,'ext'), name='extre')
           if(pm.ext.OPT == True):
              import OPT
              results.add(OPT.main(pm,'ext'), name='extopt')
        elif(pm.sys.NE == 3):
           if(pm.run.EXT == True):
              import EXT3
              results.add(EXT3.main(pm), name='ext')
           if(pm.ext.RE == True):
              import RE
              results.add(RE.main(pm,'ext'), name='extre')
           if(pm.ext.OPT == True):
              import OPT
              results.add(OPT.main(pm,'ext'), name='extopt')
        elif(pm.sys.NE >= 4):
           if(pm.run.EXT == True):
              print('EXT: cannot run exact with more than 3 electrons')

        if(pm.run.NON == True):
              import NON
              results.add(NON.main(pm), name='non')
        if(pm.non.RE == True):
              import RE
              results.add(RE.main(pm,'non'), name='nonre')
        if(pm.non.OPT == True):
              import OPT
              results.add(OPT.main(pm,'non'), name='nonopt')

        if(pm.run.LDA == True):
              import LDA
              results.add(LDA.main(pm), name='lda')
        if(pm.lda.OPT == True):
              import OPT
              results.add(OPT.main(pm,'lda'), name='ldaopt')

        if(pm.run.MLP == True):
              import MLP
              MLP.main(pm)
        if(pm.mlp.OPT == True):
              import OPT
              results.add(OPT.main(pm,'mlp'), name='mlpopt')

        if(pm.run.HF == True):
              import HF
              results.add(HF.main(pm), name='hf')
        if(pm.hf.RE == True):
              import RE
              results.add(RE.main(pm,'hf'), name='hfre')
        if(pm.hf.OPT == True):
              import OPT
              results.add(OPT.main(pm,'hf'), name='hfopt')

        if(pm.run.MBPT == True):
              import MBPT
              results.add(MBPT.main(pm), name='mbpt')
        if(pm.mbpt.RE == True):
              import RE
              results.add(RE.main(pm,'mbpt'), name='mbptre')
        if(pm.mbpt.OPT == True):
              import OPT
              results.add(OPT.main(pm,'mbpt'), name='mbptopt')

        if(pm.run.LAN == True):
              import LAN
              results.add(LAN.main(pm), name='lan')

        # All jobs done
        if pm.run.save:
            # store log in file
            f = open(pm.output_dir + '/iDEA.log', 'w')
            f.write(pm.log)
            f.close()

            # need to get rid of nested functions as they can't be pickled
            tmp = copy.deepcopy(pm)
            del tmp.sys.v_ext
            del tmp.sys.v_pert
            del tmp.sys.v_pert_im

            # store pickled version of parameters object
            import pickle
            f = open(pm.output_dir + '/parameters.p', 'wr')
	    pickle.dump(tmp, f)
            f.close()

            del tmp

        results.log = pm.log
        pm.log = ''  # avoid appending, when pm is run again

        string = 'all jobs done \n'
        pm.sprint(string,1)

        return results<|MERGE_RESOLUTION|>--- conflicted
+++ resolved
@@ -38,11 +38,15 @@
            self.second_derivative_indices = [-1,0,1]
            self.second_derivative_band = np.array([-2,1], dtype=np.float) / self.delta**2
        elif stencil == 5:
-           self.second_derivative = 1.0/16 * np.array([-1,16,-30,16,-1], dtype=np.float) / self.delta**2
+           self.second_derivative = 1.0/12 * np.array([-1,16,-30,16,-1], dtype=np.float) / self.delta**2
            self.second_derivative_indices = [-2,-1,0,1,2]
-           self.second_derivative_band = 1.0/16 * np.array([-30,16,-1], dtype=np.float) / self.delta**2
+           self.second_derivative_band = 1.0/12 * np.array([-30,16,-1], dtype=np.float) / self.delta**2
+       elif stencil == 7:
+           self.second_derivative = 1.0/180 * np.array([2,-27,270,-490,270,-27,2], dtype=np.float) / self.delta**2
+           self.second_derivative_indices = [-3,-2,-1,0,1,2,3]
+           self.second_derivative_band = 1.0/180 * np.array([-490,270,-27,2], dtype=np.float) / self.delta**2
        else:
-           raise ValueError("sys.stencil = {} not implemented. Please select 3 or 5.".format(stencil))
+           raise ValueError("sys.stencil = {} not implemented. Please select 3, 5 or 7.".format(stencil))
 
 
 
@@ -135,11 +139,7 @@
         sys = self.sys
         sys.NE = 2                           #: Number of electrons
         sys.grid = 201                       #: Number of grid points (must be odd)
-<<<<<<< HEAD
-        sys.stencil = 3                      #: Stencil for Hamiltonian matrix (must be 3, 5 or 7)
-=======
-        sys.stencil = 3                      #: discretisation of 2nd derivative (3 or 5). 
->>>>>>> 5c0332a1
+        sys.stencil = 3                      #: discretisation of 2nd derivative (3 or 5 or 7). 
         sys.xmax = 10.0                      #: Size of the system
         sys.tmax = 1.0                       #: Total real time
         sys.imax = 1000                      #: Number of real time iterations
