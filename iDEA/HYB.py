--- conflicted
+++ resolved
@@ -145,7 +145,7 @@
 
       pm.sprint('HYB: computing GS density with alpha = {:05.4f}, convergence = {:06.5e}'.format(alpha, convergence), 1, newline=False)
       counter += 1
-      
+
       E_H = -0.5*np.dot(Vh, density)*pm.sys.deltax
       E_SYS = 0
       E_F = 0
@@ -347,34 +347,4 @@
    else:
       pm.sprint('HYB: Functionality chosen is not valid. Please choose from a, o, and f.', 1, newline=True)
 
-<<<<<<< HEAD
-=======
-   if pm.run.time_dependence:
-      # Starting values for wave functions and density.
-      if pm.hyb.functionality == 'o':
-          raise ValueError('HYB: ERROR! Cannot optimise hybrid in time-dependence, please give a numerical value for alpha.')
-      n_t = np.empty((pm.sys.imax, pm.sys.grid))
-      n_t[0] = density
-      H, Vh, Vxc_LDA, F = hamiltonian(pm, eigf, density, pm.hyb.alpha, occupations, perturb=False)
-      for i in range(1, pm.sys.imax):
-         string = 'HYB: evolving through real time: t = {:.4f}'.format(i*pm.sys.deltat)
-         pm.sprint(string, 1, newline=False)
-         eigf = iDEA.HF.crank_nicolson_step(pm, eigf, H)
-         density = iDEA.HF.electron_density(pm, eigf)
-         H, Vh, Vxc_LDA, F = hamiltonian(pm, eigf, density, pm.hyb.alpha, occupations, perturb=True)
-         n_t[i] = density
-
-      # Calculate the current density.
-      pm.sprint()
-      current_density = iDEA.HF.calculate_current_density(pm, n_t)
-
-      # Output results.
-      results.add(n_t, 'td_hyb_den')
-      results.add(current_density, 'td_hyb_cur')
-
-      if pm.run.save:
-         l = ['td_hyb_den','td_hyb_cur']
-         results.save(pm, list=l)
-
->>>>>>> 26becb51
    return results